--- conflicted
+++ resolved
@@ -25,16 +25,8 @@
     val state = mock[PersistentStore]
     val variable = mock[PersistentEntity]
     val now = Timestamp.now()
-<<<<<<< HEAD
     val appDef = AppDefinition(id = "testApp".toPath, args = Seq("arg"),
       versionInfo = VersionInfo.forNewConfig(now))
-    val config = new ScallopConf(Seq("--master", "foo")) with MarathonConf {
-      verify()
-    }
-=======
-    val appDef = AppDefinition(id = "testApp".toPath, args = Some(Seq("arg")),
-      versionInfo = AppDefinition.VersionInfo.forNewConfig(now))
->>>>>>> 18bced82
 
     when(variable.bytes).thenReturn(appDef.toProtoByteArray)
     when(state.load("app:testApp")).thenReturn(Future.successful(Some(variable)))
