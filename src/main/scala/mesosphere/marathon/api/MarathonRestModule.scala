package mesosphere.marathon.api

import mesosphere.chaos.http.RestModule
import mesosphere.jackson.CaseClassModule
import mesosphere.marathon.api.v2.json.MarathonModule
import com.google.inject.Scopes
import com.fasterxml.jackson.module.scala.DefaultScalaModule

class MarathonRestModule extends RestModule {

  override val jacksonModules = Seq(
    new DefaultScalaModule with CaseClassModule,
    new MarathonModule
  )

  protected override def configureServlets() {
    super.configureServlets()

    // V1 API
    bind(classOf[v1.AppsResource]).in(Scopes.SINGLETON)
    bind(classOf[v1.DebugResource]).in(Scopes.SINGLETON)
    bind(classOf[v1.EndpointsResource]).in(Scopes.SINGLETON)
    bind(classOf[v1.TasksResource]).in(Scopes.SINGLETON)
    bind(classOf[v1.MarathonExceptionMapper]).asEagerSingleton()

    // V2 API
    bind(classOf[v2.AppsResource]).in(Scopes.SINGLETON)
    bind(classOf[v2.TasksResource]).in(Scopes.SINGLETON)
    bind(classOf[v2.EventSubscriptionsResource]).in(Scopes.SINGLETON)
    bind(classOf[v2.QueueResource]).in(Scopes.SINGLETON)
<<<<<<< HEAD
    bind(classOf[v2.GroupsResource]).in(Scopes.SINGLETON)
    bind(classOf[v2.DeploymentsResource]).in(Scopes.SINGLETON)
=======
    bind(classOf[v2.InfoResource]).in(Scopes.SINGLETON)
>>>>>>> b886a05d

    // This filter will redirect to the master if running in HA mode.
    bind(classOf[LeaderProxyFilter]).asEagerSingleton()
    filter("/*").through(classOf[LeaderProxyFilter])
  }

}<|MERGE_RESOLUTION|>--- conflicted
+++ resolved
@@ -28,12 +28,9 @@
     bind(classOf[v2.TasksResource]).in(Scopes.SINGLETON)
     bind(classOf[v2.EventSubscriptionsResource]).in(Scopes.SINGLETON)
     bind(classOf[v2.QueueResource]).in(Scopes.SINGLETON)
-<<<<<<< HEAD
     bind(classOf[v2.GroupsResource]).in(Scopes.SINGLETON)
+    bind(classOf[v2.InfoResource]).in(Scopes.SINGLETON)
     bind(classOf[v2.DeploymentsResource]).in(Scopes.SINGLETON)
-=======
-    bind(classOf[v2.InfoResource]).in(Scopes.SINGLETON)
->>>>>>> b886a05d
 
     // This filter will redirect to the master if running in HA mode.
     bind(classOf[LeaderProxyFilter]).asEagerSingleton()
